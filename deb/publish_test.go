package deb

import (
	"bytes"
	"errors"
	"github.com/smira/aptly/aptly"
	"github.com/smira/aptly/database"
	"github.com/smira/aptly/files"
	"github.com/ugorji/go/codec"
	. "launchpad.net/gocheck"
	"os"
	"path/filepath"
)

type pathExistsChecker struct {
	*CheckerInfo
}

var PathExists = &pathExistsChecker{
	&CheckerInfo{Name: "PathExists", Params: []string{"path"}},
}

func (checker *pathExistsChecker) Check(params []interface{}, names []string) (result bool, error string) {
	_, err := os.Stat(params[0].(string))
	return err == nil, ""
}

type NullSigner struct{}

func (n *NullSigner) Init() error {
	return nil
}

func (n *NullSigner) SetKey(keyRef string) {
}

func (n *NullSigner) SetKeyRing(keyring, secretKeyring string) {
}

func (n *NullSigner) DetachedSign(source string, destination string) error {
	return nil
}

func (n *NullSigner) ClearSign(source string, destination string) error {
	return nil
}

type PublishedRepoSuite struct {
	PackageListMixinSuite
<<<<<<< HEAD
	repo, repo2, repo3  *PublishedRepo
	root                string
	publishedStorage    aptly.PublishedStorage
	packagePool         aptly.PackagePool
	localRepo           *LocalRepo
	snapshot, snapshot2 *Snapshot
	db                  database.Storage
	factory             *CollectionFactory
	packageCollection   *PackageCollection
=======
	repo, repo2, repo3 *PublishedRepo
	root               string
	publishedStorage   aptly.PublishedStorage
	packagePool        aptly.PackagePool
	localRepo          *LocalRepo
	snapshot           *Snapshot
	db                 database.Storage
	factory            *CollectionFactory
	packageCollection  *PackageCollection
>>>>>>> 9a454350
}

var _ = Suite(&PublishedRepoSuite{})

func (s *PublishedRepoSuite) SetUpTest(c *C) {
	s.SetUpPackages()

	s.db, _ = database.OpenDB(c.MkDir())
	s.factory = NewCollectionFactory(s.db)

	s.root = c.MkDir()
	s.publishedStorage = files.NewPublishedStorage(s.root)
	s.packagePool = files.NewPackagePool(s.root)

	repo, _ := NewRemoteRepo("yandex", "http://mirror.yandex.ru/debian/", "squeeze", []string{"main"}, []string{}, false)
	repo.packageRefs = s.reflist
	s.factory.RemoteRepoCollection().Add(repo)

	s.localRepo = NewLocalRepo("local1", "comment1")
	s.localRepo.packageRefs = s.reflist
	s.factory.LocalRepoCollection().Add(s.localRepo)

	s.snapshot, _ = NewSnapshotFromRepository("snap", repo)
	s.factory.SnapshotCollection().Add(s.snapshot)

	s.snapshot2, _ = NewSnapshotFromRepository("snap", repo)
	s.factory.SnapshotCollection().Add(s.snapshot2)

	s.packageCollection = s.factory.PackageCollection()
	s.packageCollection.Update(s.p1)
	s.packageCollection.Update(s.p2)
	s.packageCollection.Update(s.p3)

	s.repo, _ = NewPublishedRepo("ppa", "squeeze", nil, []string{"main"}, []interface{}{s.snapshot}, s.factory)

	s.repo2, _ = NewPublishedRepo("ppa", "maverick", nil, []string{"main"}, []interface{}{s.localRepo}, s.factory)

	s.repo3, _ = NewPublishedRepo("linux", "natty", nil, []string{"main", "contrib"}, []interface{}{s.snapshot, s.snapshot2}, s.factory)

	s.repo3, _ = NewPublishedRepo("ppa", "maverick", "main", []string{"source"}, s.localRepo, s.factory)

	poolPath, _ := s.packagePool.Path(s.p1.Files()[0].Filename, s.p1.Files()[0].Checksums.MD5)
	err := os.MkdirAll(filepath.Dir(poolPath), 0755)
	f, err := os.Create(poolPath)
	c.Assert(err, IsNil)
	f.Close()
}

func (s *PublishedRepoSuite) TearDownTest(c *C) {
	s.db.Close()
}

func (s *PublishedRepoSuite) TestNewPublishedRepo(c *C) {
	c.Check(s.repo.sourceItems["main"].snapshot, Equals, s.snapshot)
	c.Check(s.repo.SourceKind, Equals, "snapshot")
	c.Check(s.repo.Sources["main"], Equals, s.snapshot.UUID)
	c.Check(s.repo.Components(), DeepEquals, []string{"main"})

	c.Check(s.repo2.sourceItems["main"].localRepo, Equals, s.localRepo)
	c.Check(s.repo2.SourceKind, Equals, "local")
	c.Check(s.repo2.Sources["main"], Equals, s.localRepo.UUID)
	c.Check(s.repo2.sourceItems["main"].packageRefs.Len(), Equals, 3)
	c.Check(s.repo2.Components(), DeepEquals, []string{"main"})

	c.Check(s.repo.RefList("main").Len(), Equals, 3)
	c.Check(s.repo2.RefList("main").Len(), Equals, 3)

	c.Check(s.repo3.Sources, DeepEquals, map[string]string{"main": s.snapshot.UUID, "contrib": s.snapshot2.UUID})
	c.Check(s.repo3.SourceKind, Equals, "snapshot")
	c.Check(s.repo3.sourceItems["main"].snapshot, Equals, s.snapshot)
	c.Check(s.repo3.sourceItems["contrib"].snapshot, Equals, s.snapshot2)
	c.Check(s.repo3.Components(), DeepEquals, []string{"contrib", "main"})

	c.Check(s.repo3.RefList("main").Len(), Equals, 3)
	c.Check(s.repo3.RefList("contrib").Len(), Equals, 3)

	c.Check(func() { NewPublishedRepo(".", "a", nil, nil, nil, s.factory) }, PanicMatches, "publish with empty sources")
	c.Check(func() {
		NewPublishedRepo(".", "a", nil, []string{"main"}, []interface{}{s.snapshot, s.snapshot2}, s.factory)
	}, PanicMatches, "sources and components should be equal in size")
	c.Check(func() {
		NewPublishedRepo(".", "a", nil, []string{"main", "contrib"}, []interface{}{s.localRepo, s.snapshot2}, s.factory)
	}, PanicMatches, "interface conversion:.*")

	_, err := NewPublishedRepo(".", "a", nil, []string{"main", "main"}, []interface{}{s.snapshot, s.snapshot2}, s.factory)
	c.Check(err, ErrorMatches, "duplicate component name: main")
}

func (s *PublishedRepoSuite) TestPrefixNormalization(c *C) {

	for _, t := range []struct {
		prefix        string
		expected      string
		errorExpected string
	}{
		{
			prefix:   "ppa",
			expected: "ppa",
		},
		{
			prefix:   "",
			expected: ".",
		},
		{
			prefix:   "/",
			expected: ".",
		},
		{
			prefix:   "//",
			expected: ".",
		},
		{
			prefix:   "//ppa/",
			expected: "ppa",
		},
		{
			prefix:   "ppa/..",
			expected: ".",
		},
		{
			prefix:   "ppa/ubuntu/",
			expected: "ppa/ubuntu",
		},
		{
			prefix:   "ppa/../ubuntu/",
			expected: "ubuntu",
		},
		{
			prefix:        "../ppa/",
			errorExpected: "invalid prefix .*",
		},
		{
			prefix:        "../ppa/../ppa/",
			errorExpected: "invalid prefix .*",
		},
		{
			prefix:        "ppa/dists",
			errorExpected: "invalid prefix .*",
		},
		{
			prefix:        "ppa/pool",
			errorExpected: "invalid prefix .*",
		},
	} {
		repo, err := NewPublishedRepo(t.prefix, "squeeze", nil, []string{"main"}, []interface{}{s.snapshot}, s.factory)
		if t.errorExpected != "" {
			c.Check(err, ErrorMatches, t.errorExpected)
		} else {
			c.Check(repo.Prefix, Equals, t.expected)
		}
	}
}

func (s *PublishedRepoSuite) TestDistributionComponentGuessing(c *C) {
	repo, err := NewPublishedRepo("ppa", "", nil, []string{""}, []interface{}{s.snapshot}, s.factory)
	c.Check(err, IsNil)
	c.Check(repo.Distribution, Equals, "squeeze")
	c.Check(repo.Components(), DeepEquals, []string{"main"})

	repo, err = NewPublishedRepo("ppa", "wheezy", nil, []string{""}, []interface{}{s.snapshot}, s.factory)
	c.Check(err, IsNil)
	c.Check(repo.Distribution, Equals, "wheezy")
	c.Check(repo.Components(), DeepEquals, []string{"main"})

	repo, err = NewPublishedRepo("ppa", "", nil, []string{"non-free"}, []interface{}{s.snapshot}, s.factory)
	c.Check(err, IsNil)
	c.Check(repo.Distribution, Equals, "squeeze")
	c.Check(repo.Components(), DeepEquals, []string{"non-free"})

	repo, err = NewPublishedRepo("ppa", "squeeze", nil, []string{""}, []interface{}{s.localRepo}, s.factory)
	c.Check(err, IsNil)
	c.Check(repo.Distribution, Equals, "squeeze")
	c.Check(repo.Components(), DeepEquals, []string{"main"})

	repo, err = NewPublishedRepo("ppa", "", nil, []string{"main"}, []interface{}{s.localRepo}, s.factory)
	c.Check(err, ErrorMatches, "unable to guess distribution name, please specify explicitly")

	s.localRepo.DefaultDistribution = "precise"
	s.localRepo.DefaultComponent = "contrib"
	s.factory.LocalRepoCollection().Update(s.localRepo)

	repo, err = NewPublishedRepo("ppa", "", nil, []string{""}, []interface{}{s.localRepo}, s.factory)
	c.Check(err, IsNil)
	c.Check(repo.Distribution, Equals, "precise")
	c.Check(repo.Components(), DeepEquals, []string{"contrib"})

	repo, err = NewPublishedRepo("ppa", "", nil, []string{"", "contrib"}, []interface{}{s.snapshot, s.snapshot2}, s.factory)
	c.Check(err, IsNil)
	c.Check(repo.Distribution, Equals, "squeeze")
	c.Check(repo.Components(), DeepEquals, []string{"contrib", "main"})

	repo, err = NewPublishedRepo("ppa", "", nil, []string{"", ""}, []interface{}{s.snapshot, s.snapshot2}, s.factory)
	c.Check(err, ErrorMatches, "duplicate component name: main")
}

func (s *PublishedRepoSuite) TestPublish(c *C) {
	err := s.repo.Publish(s.packagePool, s.publishedStorage, s.factory, &NullSigner{}, nil)
	c.Assert(err, IsNil)

	c.Check(s.repo.Architectures, DeepEquals, []string{"i386"})

	rf, err := os.Open(filepath.Join(s.publishedStorage.PublicPath(), "ppa/dists/squeeze/Release"))
	c.Assert(err, IsNil)

	cfr := NewControlFileReader(rf)
	st, err := cfr.ReadStanza()
	c.Assert(err, IsNil)

	c.Check(st["Origin"], Equals, "ppa squeeze")
	c.Check(st["Components"], Equals, "main")
	c.Check(st["Architectures"], Equals, "i386")

	pf, err := os.Open(filepath.Join(s.publishedStorage.PublicPath(), "ppa/dists/squeeze/main/binary-i386/Packages"))
	c.Assert(err, IsNil)

	cfr = NewControlFileReader(pf)

	for i := 0; i < 3; i++ {
		st, err = cfr.ReadStanza()
		c.Assert(err, IsNil)

		c.Check(st["Filename"], Equals, "pool/main/a/alien-arena/alien-arena-common_7.40-2_i386.deb")
	}

	st, err = cfr.ReadStanza()
	c.Assert(err, IsNil)
	c.Assert(st, IsNil)

	drf, err := os.Open(filepath.Join(s.publishedStorage.PublicPath(), "ppa/dists/squeeze/main/binary-i386/Release"))
	c.Assert(err, IsNil)

	cfr = NewControlFileReader(drf)
	st, err = cfr.ReadStanza()
	c.Assert(err, IsNil)

	c.Check(st["Archive"], Equals, "squeeze")
	c.Check(st["Architecture"], Equals, "i386")

	_, err = os.Stat(filepath.Join(s.publishedStorage.PublicPath(), "ppa/pool/main/a/alien-arena/alien-arena-common_7.40-2_i386.deb"))
	c.Assert(err, IsNil)
}

func (s *PublishedRepoSuite) TestPublishNoSigner(c *C) {
	err := s.repo.Publish(s.packagePool, s.publishedStorage, s.factory, nil, nil)
	c.Assert(err, IsNil)

	c.Check(filepath.Join(s.publishedStorage.PublicPath(), "ppa/dists/squeeze/Release"), PathExists)
	c.Check(filepath.Join(s.publishedStorage.PublicPath(), "ppa/dists/squeeze/main/binary-i386/Release"), PathExists)
}

func (s *PublishedRepoSuite) TestPublishLocalRepo(c *C) {
	err := s.repo2.Publish(s.packagePool, s.publishedStorage, s.factory, nil, nil)
	c.Assert(err, IsNil)

	c.Check(filepath.Join(s.publishedStorage.PublicPath(), "ppa/dists/maverick/Release"), PathExists)
	c.Check(filepath.Join(s.publishedStorage.PublicPath(), "ppa/dists/maverick/main/binary-i386/Release"), PathExists)
}

func (s *PublishedRepoSuite) TestPublishLocalSourceRepo(c *C) {
	err := s.repo3.Publish(s.packagePool, s.publishedStorage, s.factory, nil, nil)
	c.Assert(err, IsNil)

	c.Check(filepath.Join(s.publishedStorage.PublicPath(), "ppa/dists/maverick/Release"), PathExists)
	c.Check(filepath.Join(s.publishedStorage.PublicPath(), "ppa/dists/maverick/main/source/Release"), PathExists)
}

func (s *PublishedRepoSuite) TestString(c *C) {
	c.Check(s.repo.String(), Equals,
		"ppa/squeeze [] publishes {main: [snap]: Snapshot from mirror [yandex]: http://mirror.yandex.ru/debian/ squeeze}")
	c.Check(s.repo2.String(), Equals,
		"ppa/maverick [] publishes {main: [local1]: comment1}")
	repo, _ := NewPublishedRepo("", "squeeze", []string{"s390"}, []string{"main"}, []interface{}{s.snapshot}, s.factory)
	c.Check(repo.String(), Equals,
		"./squeeze [s390] publishes {main: [snap]: Snapshot from mirror [yandex]: http://mirror.yandex.ru/debian/ squeeze}")
	repo, _ = NewPublishedRepo("", "squeeze", []string{"i386", "amd64"}, []string{"main"}, []interface{}{s.snapshot}, s.factory)
	c.Check(repo.String(), Equals,
		"./squeeze [i386, amd64] publishes {main: [snap]: Snapshot from mirror [yandex]: http://mirror.yandex.ru/debian/ squeeze}")
	repo.Origin = "myorigin"
	c.Check(repo.String(), Equals,
		"./squeeze (origin: myorigin) [i386, amd64] publishes {main: [snap]: Snapshot from mirror [yandex]: http://mirror.yandex.ru/debian/ squeeze}")
	repo.Label = "mylabel"
	c.Check(repo.String(), Equals,
		"./squeeze (origin: myorigin, label: mylabel) [i386, amd64] publishes {main: [snap]: Snapshot from mirror [yandex]: http://mirror.yandex.ru/debian/ squeeze}")
	c.Check(s.repo3.String(), Equals,
		"linux/natty [] publishes {contrib: [snap]: Snapshot from mirror [yandex]: http://mirror.yandex.ru/debian/ squeeze}, {main: [snap]: Snapshot from mirror [yandex]: http://mirror.yandex.ru/debian/ squeeze}")
}

func (s *PublishedRepoSuite) TestKey(c *C) {
	c.Check(s.repo.Key(), DeepEquals, []byte("Uppa>>squeeze"))
}

func (s *PublishedRepoSuite) TestRefKey(c *C) {
	c.Check(s.repo.RefKey(""), DeepEquals, []byte("E"+s.repo.UUID))
	c.Check(s.repo.RefKey("main"), DeepEquals, []byte("E"+s.repo.UUID+"main"))
}

func (s *PublishedRepoSuite) TestEncodeDecode(c *C) {
	encoded := s.repo.Encode()
	repo := &PublishedRepo{}
	err := repo.Decode(encoded)

	s.repo.sourceItems = nil
	c.Assert(err, IsNil)
	c.Assert(repo, DeepEquals, s.repo)

	encoded2 := s.repo2.Encode()
	repo2 := &PublishedRepo{}
	err = repo2.Decode(encoded2)

	s.repo2.sourceItems = nil
	c.Assert(err, IsNil)
	c.Assert(repo2, DeepEquals, s.repo2)
}

type PublishedRepoCollectionSuite struct {
	PackageListMixinSuite
	db                         database.Storage
	factory                    *CollectionFactory
	snapshotCollection         *SnapshotCollection
	collection                 *PublishedRepoCollection
	snap1, snap2               *Snapshot
	localRepo                  *LocalRepo
	repo1, repo2, repo3, repo4 *PublishedRepo
}

var _ = Suite(&PublishedRepoCollectionSuite{})

func (s *PublishedRepoCollectionSuite) SetUpTest(c *C) {
	s.db, _ = database.OpenDB(c.MkDir())
	s.factory = NewCollectionFactory(s.db)

	s.snapshotCollection = s.factory.SnapshotCollection()

	s.snap1 = NewSnapshotFromPackageList("snap1", []*Snapshot{}, NewPackageList(), "desc1")
	s.snap2 = NewSnapshotFromPackageList("snap2", []*Snapshot{}, NewPackageList(), "desc2")

	s.snapshotCollection.Add(s.snap1)
	s.snapshotCollection.Add(s.snap2)

	s.localRepo = NewLocalRepo("local1", "comment1")
	s.factory.LocalRepoCollection().Add(s.localRepo)

	s.repo1, _ = NewPublishedRepo("ppa", "anaconda", []string{}, []string{"main"}, []interface{}{s.snap1}, s.factory)
	s.repo2, _ = NewPublishedRepo("", "anaconda", []string{}, []string{"main", "contrib"}, []interface{}{s.snap2, s.snap1}, s.factory)
	s.repo3, _ = NewPublishedRepo("ppa", "anaconda", []string{}, []string{"main"}, []interface{}{s.snap2}, s.factory)
	s.repo4, _ = NewPublishedRepo("ppa", "precise", []string{}, []string{"main"}, []interface{}{s.localRepo}, s.factory)

	s.collection = s.factory.PublishedRepoCollection()
}

func (s *PublishedRepoCollectionSuite) TearDownTest(c *C) {
	s.db.Close()
}

func (s *PublishedRepoCollectionSuite) TestAddByPrefixDistribution(c *C) {
	r, err := s.collection.ByPrefixDistribution("ppa", "anaconda")
	c.Assert(err, ErrorMatches, "*.not found")

	c.Assert(s.collection.Add(s.repo1), IsNil)
	c.Assert(s.collection.Add(s.repo1), ErrorMatches, ".*already exists")
	c.Assert(s.collection.CheckDuplicate(s.repo2), IsNil)
	c.Assert(s.collection.Add(s.repo2), IsNil)
	c.Assert(s.collection.Add(s.repo3), ErrorMatches, ".*already exists")
	c.Assert(s.collection.CheckDuplicate(s.repo3), Equals, s.repo1)
	c.Assert(s.collection.Add(s.repo4), IsNil)

	r, err = s.collection.ByPrefixDistribution("ppa", "anaconda")
	c.Assert(err, IsNil)

	err = s.collection.LoadComplete(r, s.factory)
	c.Assert(err, IsNil)
	c.Assert(r.String(), Equals, s.repo1.String())

	collection := NewPublishedRepoCollection(s.db)
	r, err = collection.ByPrefixDistribution("ppa", "anaconda")
	c.Assert(err, IsNil)

	err = s.collection.LoadComplete(r, s.factory)
	c.Assert(err, IsNil)
	c.Assert(r.String(), Equals, s.repo1.String())
}

func (s *PublishedRepoCollectionSuite) TestByUUID(c *C) {
	r, err := s.collection.ByUUID(s.repo1.UUID)
	c.Assert(err, ErrorMatches, "*.not found")

	c.Assert(s.collection.Add(s.repo1), IsNil)

	r, err = s.collection.ByUUID(s.repo1.UUID)
	c.Assert(err, IsNil)

	err = s.collection.LoadComplete(r, s.factory)
	c.Assert(err, IsNil)
	c.Assert(r.String(), Equals, s.repo1.String())
}

func (s *PublishedRepoCollectionSuite) TestUpdateLoadComplete(c *C) {
	c.Assert(s.collection.Update(s.repo1), IsNil)
	c.Assert(s.collection.Update(s.repo4), IsNil)

	collection := NewPublishedRepoCollection(s.db)
	r, err := collection.ByPrefixDistribution("ppa", "anaconda")
	c.Assert(err, IsNil)
	c.Assert(r.sourceItems["main"].snapshot, IsNil)
	c.Assert(s.collection.LoadComplete(r, s.factory), IsNil)
	c.Assert(r.Sources["main"], Equals, s.repo1.sourceItems["main"].snapshot.UUID)
	c.Assert(r.RefList("main").Len(), Equals, 0)

	r, err = collection.ByPrefixDistribution("ppa", "precise")
	c.Assert(err, IsNil)
	c.Assert(r.sourceItems["main"].localRepo, IsNil)
	c.Assert(s.collection.LoadComplete(r, s.factory), IsNil)
	c.Assert(r.sourceItems["main"].localRepo.UUID, Equals, s.repo4.sourceItems["main"].localRepo.UUID)
	c.Assert(r.sourceItems["main"].packageRefs.Len(), Equals, 0)
	c.Assert(r.RefList("main").Len(), Equals, 0)
}

func (s *PublishedRepoCollectionSuite) TestLoadPre0_6(c *C) {
	type oldPublishedRepo struct {
		UUID          string
		Prefix        string
		Distribution  string
		Origin        string
		Label         string
		Architectures []string
		SourceKind    string
		Component     string
		SourceUUID    string `codec:"SnapshotUUID"`
	}

	old := oldPublishedRepo{
		UUID:          s.repo1.UUID,
		Prefix:        "ppa",
		Distribution:  "anaconda",
		Architectures: []string{"i386"},
		SourceKind:    "local",
		Component:     "contrib",
		SourceUUID:    s.localRepo.UUID,
	}

	var buf bytes.Buffer

	encoder := codec.NewEncoder(&buf, &codec.MsgpackHandle{})
	encoder.Encode(&old)

	c.Assert(s.db.Put(s.repo1.Key(), buf.Bytes()), IsNil)
	c.Assert(s.db.Put(s.repo1.RefKey(""), s.localRepo.RefList().Encode()), IsNil)

	collection := NewPublishedRepoCollection(s.db)
	repo, err := collection.ByPrefixDistribution("ppa", "anaconda")
	c.Check(err, IsNil)
	c.Check(repo.Component, Equals, "")
	c.Check(repo.SourceUUID, Equals, "")
	c.Check(repo.Sources, DeepEquals, map[string]string{"contrib": s.localRepo.UUID})

	c.Check(collection.LoadComplete(repo, s.factory), IsNil)
	c.Check(repo.sourceItems["contrib"].localRepo.UUID, Equals, s.localRepo.UUID)
	c.Check(repo.RefList("contrib").Len(), Equals, 0)
}

func (s *PublishedRepoCollectionSuite) TestForEachAndLen(c *C) {
	s.collection.Add(s.repo1)

	count := 0
	err := s.collection.ForEach(func(*PublishedRepo) error {
		count++
		return nil
	})
	c.Assert(count, Equals, 1)
	c.Assert(err, IsNil)

	c.Check(s.collection.Len(), Equals, 1)

	e := errors.New("c")

	err = s.collection.ForEach(func(*PublishedRepo) error {
		return e
	})
	c.Assert(err, Equals, e)
}

func (s *PublishedRepoCollectionSuite) TestBySnapshot(c *C) {
	c.Check(s.collection.Add(s.repo1), IsNil)
	c.Check(s.collection.Add(s.repo2), IsNil)

	c.Check(s.collection.BySnapshot(s.snap1), DeepEquals, []*PublishedRepo{s.repo1, s.repo2})
	c.Check(s.collection.BySnapshot(s.snap2), DeepEquals, []*PublishedRepo{s.repo2})
}

func (s *PublishedRepoCollectionSuite) TestByLocalRepo(c *C) {
	c.Check(s.collection.Add(s.repo1), IsNil)
	c.Check(s.collection.Add(s.repo4), IsNil)

	c.Check(s.collection.ByLocalRepo(s.localRepo), DeepEquals, []*PublishedRepo{s.repo4})
}

type PublishedRepoRemoveSuite struct {
	PackageListMixinSuite
	db                         database.Storage
	factory                    *CollectionFactory
	snapshotCollection         *SnapshotCollection
	collection                 *PublishedRepoCollection
	root                       string
	publishedStorage           aptly.PublishedStorage
	snap1                      *Snapshot
	repo1, repo2, repo3, repo4 *PublishedRepo
}

var _ = Suite(&PublishedRepoRemoveSuite{})

func (s *PublishedRepoRemoveSuite) SetUpTest(c *C) {
	s.db, _ = database.OpenDB(c.MkDir())
	s.factory = NewCollectionFactory(s.db)

	s.snapshotCollection = s.factory.SnapshotCollection()

	s.snap1 = NewSnapshotFromPackageList("snap1", []*Snapshot{}, NewPackageList(), "desc1")

	s.snapshotCollection.Add(s.snap1)

	s.repo1, _ = NewPublishedRepo("ppa", "anaconda", []string{}, []string{"main"}, []interface{}{s.snap1}, s.factory)
	s.repo2, _ = NewPublishedRepo("", "anaconda", []string{}, []string{"main"}, []interface{}{s.snap1}, s.factory)
	s.repo3, _ = NewPublishedRepo("ppa", "meduza", []string{}, []string{"main"}, []interface{}{s.snap1}, s.factory)
	s.repo4, _ = NewPublishedRepo("ppa", "osminog", []string{}, []string{"contrib"}, []interface{}{s.snap1}, s.factory)

	s.collection = s.factory.PublishedRepoCollection()
	s.collection.Add(s.repo1)
	s.collection.Add(s.repo2)
	s.collection.Add(s.repo3)
	s.collection.Add(s.repo4)

	s.root = c.MkDir()
	s.publishedStorage = files.NewPublishedStorage(s.root)
	s.publishedStorage.MkDir("ppa/dists/anaconda")
	s.publishedStorage.MkDir("ppa/dists/meduza")
	s.publishedStorage.MkDir("ppa/dists/osminog")
	s.publishedStorage.MkDir("ppa/pool/main")
	s.publishedStorage.MkDir("ppa/pool/contrib")
	s.publishedStorage.MkDir("dists/anaconda")
	s.publishedStorage.MkDir("pool/main")
}

func (s *PublishedRepoRemoveSuite) TearDownTest(c *C) {
	s.db.Close()
}

func (s *PublishedRepoRemoveSuite) TestRemoveFilesOnlyDist(c *C) {
	s.repo1.RemoveFiles(s.publishedStorage, false, []string{}, nil)

	c.Check(filepath.Join(s.publishedStorage.PublicPath(), "ppa/dists/anaconda"), Not(PathExists))
	c.Check(filepath.Join(s.publishedStorage.PublicPath(), "ppa/dists/meduza"), PathExists)
	c.Check(filepath.Join(s.publishedStorage.PublicPath(), "ppa/dists/osminog"), PathExists)
	c.Check(filepath.Join(s.publishedStorage.PublicPath(), "ppa/pool/main"), PathExists)
	c.Check(filepath.Join(s.publishedStorage.PublicPath(), "ppa/pool/contrib"), PathExists)
	c.Check(filepath.Join(s.publishedStorage.PublicPath(), "dists/anaconda"), PathExists)
	c.Check(filepath.Join(s.publishedStorage.PublicPath(), "pool/main"), PathExists)
}

func (s *PublishedRepoRemoveSuite) TestRemoveFilesWithPool(c *C) {
	s.repo1.RemoveFiles(s.publishedStorage, false, []string{"main"}, nil)

	c.Check(filepath.Join(s.publishedStorage.PublicPath(), "ppa/dists/anaconda"), Not(PathExists))
	c.Check(filepath.Join(s.publishedStorage.PublicPath(), "ppa/dists/meduza"), PathExists)
	c.Check(filepath.Join(s.publishedStorage.PublicPath(), "ppa/dists/osminog"), PathExists)
	c.Check(filepath.Join(s.publishedStorage.PublicPath(), "ppa/pool/main"), Not(PathExists))
	c.Check(filepath.Join(s.publishedStorage.PublicPath(), "ppa/pool/contrib"), PathExists)
	c.Check(filepath.Join(s.publishedStorage.PublicPath(), "dists/anaconda"), PathExists)
	c.Check(filepath.Join(s.publishedStorage.PublicPath(), "pool/main"), PathExists)
}

func (s *PublishedRepoRemoveSuite) TestRemoveFilesWithTwoPools(c *C) {
	s.repo1.RemoveFiles(s.publishedStorage, false, []string{"main", "contrib"}, nil)

	c.Check(filepath.Join(s.publishedStorage.PublicPath(), "ppa/dists/anaconda"), Not(PathExists))
	c.Check(filepath.Join(s.publishedStorage.PublicPath(), "ppa/dists/meduza"), PathExists)
	c.Check(filepath.Join(s.publishedStorage.PublicPath(), "ppa/dists/osminog"), PathExists)
	c.Check(filepath.Join(s.publishedStorage.PublicPath(), "ppa/pool/main"), Not(PathExists))
	c.Check(filepath.Join(s.publishedStorage.PublicPath(), "ppa/pool/contrib"), Not(PathExists))
	c.Check(filepath.Join(s.publishedStorage.PublicPath(), "dists/anaconda"), PathExists)
	c.Check(filepath.Join(s.publishedStorage.PublicPath(), "pool/main"), PathExists)
}

func (s *PublishedRepoRemoveSuite) TestRemoveFilesWithPrefix(c *C) {
	s.repo1.RemoveFiles(s.publishedStorage, true, []string{"main"}, nil)

	c.Check(filepath.Join(s.publishedStorage.PublicPath(), "ppa/dists/anaconda"), Not(PathExists))
	c.Check(filepath.Join(s.publishedStorage.PublicPath(), "ppa/dists/meduza"), Not(PathExists))
	c.Check(filepath.Join(s.publishedStorage.PublicPath(), "ppa/dists/osminog"), Not(PathExists))
	c.Check(filepath.Join(s.publishedStorage.PublicPath(), "ppa/pool/main"), Not(PathExists))
	c.Check(filepath.Join(s.publishedStorage.PublicPath(), "ppa/pool/contrib"), Not(PathExists))
	c.Check(filepath.Join(s.publishedStorage.PublicPath(), "dists/anaconda"), PathExists)
	c.Check(filepath.Join(s.publishedStorage.PublicPath(), "pool/main"), PathExists)
}

func (s *PublishedRepoRemoveSuite) TestRemoveFilesWithPrefixRoot(c *C) {
	s.repo2.RemoveFiles(s.publishedStorage, true, []string{"main"}, nil)

	c.Check(filepath.Join(s.publishedStorage.PublicPath(), "ppa/dists/anaconda"), PathExists)
	c.Check(filepath.Join(s.publishedStorage.PublicPath(), "ppa/dists/meduza"), PathExists)
	c.Check(filepath.Join(s.publishedStorage.PublicPath(), "ppa/pool/main"), PathExists)
	c.Check(filepath.Join(s.publishedStorage.PublicPath(), "ppa/pool/contrib"), PathExists)
	c.Check(filepath.Join(s.publishedStorage.PublicPath(), "dists/anaconda"), Not(PathExists))
	c.Check(filepath.Join(s.publishedStorage.PublicPath(), "pool/main"), Not(PathExists))
}

func (s *PublishedRepoRemoveSuite) TestRemoveRepo1and2(c *C) {
	err := s.collection.Remove(s.publishedStorage, "ppa", "anaconda", s.factory, nil)
	c.Check(err, IsNil)

	_, err = s.collection.ByPrefixDistribution("ppa", "anaconda")
	c.Check(err, ErrorMatches, ".*not found")

	collection := NewPublishedRepoCollection(s.db)
	_, err = collection.ByPrefixDistribution("ppa", "anaconda")
	c.Check(err, ErrorMatches, ".*not found")

	c.Check(filepath.Join(s.publishedStorage.PublicPath(), "ppa/dists/anaconda"), Not(PathExists))
	c.Check(filepath.Join(s.publishedStorage.PublicPath(), "ppa/dists/meduza"), PathExists)
	c.Check(filepath.Join(s.publishedStorage.PublicPath(), "ppa/dists/osminog"), PathExists)
	c.Check(filepath.Join(s.publishedStorage.PublicPath(), "ppa/pool/main"), PathExists)
	c.Check(filepath.Join(s.publishedStorage.PublicPath(), "ppa/pool/contrib"), PathExists)
	c.Check(filepath.Join(s.publishedStorage.PublicPath(), "dists/anaconda"), PathExists)
	c.Check(filepath.Join(s.publishedStorage.PublicPath(), "pool/main"), PathExists)

	err = s.collection.Remove(s.publishedStorage, "ppa", "anaconda", s.factory, nil)
	c.Check(err, ErrorMatches, ".*not found")

	err = s.collection.Remove(s.publishedStorage, "ppa", "meduza", s.factory, nil)
	c.Check(err, IsNil)

	c.Check(filepath.Join(s.publishedStorage.PublicPath(), "ppa/dists/anaconda"), Not(PathExists))
	c.Check(filepath.Join(s.publishedStorage.PublicPath(), "ppa/dists/meduza"), Not(PathExists))
	c.Check(filepath.Join(s.publishedStorage.PublicPath(), "ppa/dists/osminog"), PathExists)
	c.Check(filepath.Join(s.publishedStorage.PublicPath(), "ppa/pool/main"), Not(PathExists))
	c.Check(filepath.Join(s.publishedStorage.PublicPath(), "ppa/pool/contrib"), PathExists)
	c.Check(filepath.Join(s.publishedStorage.PublicPath(), "dists/anaconda"), PathExists)
	c.Check(filepath.Join(s.publishedStorage.PublicPath(), "pool/main"), PathExists)
}

func (s *PublishedRepoRemoveSuite) TestRemoveRepo3(c *C) {
	err := s.collection.Remove(s.publishedStorage, ".", "anaconda", s.factory, nil)
	c.Check(err, IsNil)

	_, err = s.collection.ByPrefixDistribution(".", "anaconda")
	c.Check(err, ErrorMatches, ".*not found")

	collection := NewPublishedRepoCollection(s.db)
	_, err = collection.ByPrefixDistribution(".", "anaconda")
	c.Check(err, ErrorMatches, ".*not found")

	c.Check(filepath.Join(s.publishedStorage.PublicPath(), "ppa/dists/anaconda"), PathExists)
	c.Check(filepath.Join(s.publishedStorage.PublicPath(), "ppa/dists/meduza"), PathExists)
	c.Check(filepath.Join(s.publishedStorage.PublicPath(), "ppa/dists/osminog"), PathExists)
	c.Check(filepath.Join(s.publishedStorage.PublicPath(), "ppa/pool/main"), PathExists)
	c.Check(filepath.Join(s.publishedStorage.PublicPath(), "ppa/pool/contrib"), PathExists)
	c.Check(filepath.Join(s.publishedStorage.PublicPath(), "dists/"), Not(PathExists))
	c.Check(filepath.Join(s.publishedStorage.PublicPath(), "pool/"), Not(PathExists))
}<|MERGE_RESOLUTION|>--- conflicted
+++ resolved
@@ -47,7 +47,6 @@
 
 type PublishedRepoSuite struct {
 	PackageListMixinSuite
-<<<<<<< HEAD
 	repo, repo2, repo3  *PublishedRepo
 	root                string
 	publishedStorage    aptly.PublishedStorage
@@ -57,17 +56,6 @@
 	db                  database.Storage
 	factory             *CollectionFactory
 	packageCollection   *PackageCollection
-=======
-	repo, repo2, repo3 *PublishedRepo
-	root               string
-	publishedStorage   aptly.PublishedStorage
-	packagePool        aptly.PackagePool
-	localRepo          *LocalRepo
-	snapshot           *Snapshot
-	db                 database.Storage
-	factory            *CollectionFactory
-	packageCollection  *PackageCollection
->>>>>>> 9a454350
 }
 
 var _ = Suite(&PublishedRepoSuite{})
